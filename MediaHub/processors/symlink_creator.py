import os
import platform
import re
import time
import traceback
import sqlite3
from threading import Thread
from queue import Queue, Empty
from threading import Thread, Event
from concurrent.futures import ThreadPoolExecutor, as_completed
from multiprocessing import cpu_count
from threading import Event
from MediaHub.processors.movie_processor import process_movie
from MediaHub.processors.show_processor import process_show
from MediaHub.utils.logging_utils import log_message
from MediaHub.utils.file_utils import build_dest_index, get_anime_patterns, is_file_extra
from MediaHub.monitor.symlink_cleanup import run_symlink_cleanup
from MediaHub.config.config import *
from MediaHub.processors.db_utils import *
from MediaHub.utils.plex_utils import *
from MediaHub.processors.process_db import *
from MediaHub.processors.symlink_utils import *

error_event = Event()
log_imported_db = False
db_initialized = False

def process_file(args, processed_files_log, force=False):
    src_file, root, file, dest_dir, actual_dir, tmdb_folder_id_enabled, rename_enabled, auto_select, dest_index, tmdb_id, imdb_id, tvdb_id, force_show, force_movie, season_number, episode_number, force_extra  = args

    if error_event.is_set():
        return

    # Normalize path
    src_file = os.path.normpath(src_file)

    # Skip if not a known file type
    if not get_known_types(file):
        log_message(f"Skipping unsupported file type: {file}", level="INFO")
        return

    skip_extras_folder = is_skip_extras_folder_enabled()

    # Handle force mode
    if force:
        existing_symlink_path = get_existing_symlink_info(src_file)
        if existing_symlink_path:
            log_message(f"Force mode: Found existing symlink at {existing_symlink_path}", level="DEBUG")
            parent_dir = os.path.dirname(existing_symlink_path)
            parent_parent_dir = os.path.dirname(parent_dir)
            os.remove(existing_symlink_path)
            log_message(f"Force mode: Initiating reprocessing of {file}", level="INFO")

            # Delete if parent directory is empty
            try:
                if not os.listdir(parent_dir):
                    log_message(f"Deleting empty directory: {parent_dir}", level="INFO")
                    os.rmdir(parent_dir)

                    if not os.listdir(parent_parent_dir):
                        log_message(f"Deleting empty directory: {parent_parent_dir}", level="INFO")
                        os.rmdir(parent_parent_dir)
            except OSError as e:
                log_message(f"Error deleting directory: {e}", level="WARNING")

    existing_dest_path = get_destination_path(src_file)
    if existing_dest_path and not force:
        return
        if not os.path.exists(existing_dest_path):
            dir_path = os.path.dirname(existing_dest_path)
            if os.path.exists(dir_path):
                for filename in os.listdir(dir_path):
                    potential_new_path = os.path.join(dir_path, filename)
                    if os.path.islink(potential_new_path) and os.readlink(potential_new_path) == src_file:
                        log_message(f"Detected renamed file: {existing_dest_path} -> {potential_new_path}", level="INFO")
                        update_renamed_file(existing_dest_path, potential_new_path)
                        return

            log_message(f"Destination file missing. Re-processing: {src_file}", level="INFO")
        else:
            log_message(f"File already processed. Source: {src_file}, Existing destination: {existing_dest_path}", level="INFO")
            return

    # Check if a symlink already exists
    existing_symlink = next((full_dest_file for full_dest_file in dest_index
                             if os.path.islink(full_dest_file) and os.readlink(full_dest_file) == src_file), None)

    if existing_symlink and not force:
        log_message(f"Symlink already exists for {os.path.basename(file)}", level="INFO")
        save_processed_file(src_file, existing_symlink, tmdb_id)
        return

    # Show detection logic
    is_show = False
    is_anime_show = False
    episode_match = None

    if force_show:
        is_show = True
        log_message(f"Processing as show based on Force Show flag: {file}", level="INFO")
    elif force_movie:
        is_show = False
        log_message(f"Processing as movie based on Force Movie flag: {file}", level="INFO")
    else:
        episode_match = re.search(r'(.*?)(S\d{1,2}\.?E\d{2}|S\d{1,2}\s*\d{2}|S\d{2}E\d{2}|S\d{2}e\d{2}|(?<!\d{3})\b[1-9][0-9]?x[0-9]{1,2}\b(?!\d{3})|[0-9]+e[0-9]+|\bep\.?\s*\d{1,2}\b|\bEp\.?\s*\d{1,2}\b|\bEP\.?\s*\d{1,2}\b|S\d{2}\sE\d{2}|MINI[- ]SERIES|MINISERIES|\s-\s(?!1080p|720p|480p|2160p|\d+Kbps|\d{4}|\d+bit)\d{2,3}(?!Kbps)|\s-(?!1080p|720p|480p|2160p|\d+Kbps|\d{4}|\d+bit)\d{2,3}(?!Kbps)|\s-\s*(?!1080p|720p|480p|2160p|\d+Kbps|\d{4}|\d+bit)\d{2,3}(?!Kbps)|[Ee]pisode\s*\d{2}|[Ee]p\s*\d{2}|Season_-\d{2}|\bSeason\d+\b|\bE\d+\b|series\.\d+\.\d+of\d+|Episode\s+(\d+)\s+(.*?)\.(\w+))', file, re.IGNORECASE)
        mini_series_match = re.search(r'(MINI[- ]SERIES|MINISERIES)', file, re.IGNORECASE)
        anime_episode_pattern = re.compile(r'\s-\s\d{2,3}\s|\d{2,3}v\d+', re.IGNORECASE)
        anime_patterns = get_anime_patterns()
        season_pattern = re.compile(r'\b(s\d{2})\b', re.IGNORECASE)

        # Check file path and name for show patterns
        if season_pattern.search(src_file):
            is_show = True
            log_message(f"Processing as show based on directory structure: {src_file}", level="DEBUG")
        elif episode_match or mini_series_match:
            is_show = True
            log_message(f"Processing as show based on file pattern: {src_file}", level="DEBUG")
        elif anime_episode_pattern.search(file) or anime_patterns.search(file):
            is_anime_show = True
            log_message(f"Processing as show based on anime pattern: {src_file}", level="DEBUG")

    # Determine whether to process as show or movie
<<<<<<< HEAD
    if is_show:
        dest_file, tmdb_id, season_number = process_show(src_file, root, file, dest_dir, actual_dir, tmdb_folder_id_enabled, rename_enabled, auto_select, dest_index, episode_match, tmdb_id=tmdb_id, imdb_id=imdb_id, tvdb_id=tvdb_id, season_number=season_number, episode_number=episode_number)
=======
    if is_show or is_anime_show:
        dest_file = process_show(src_file, root, file, dest_dir, actual_dir, tmdb_folder_id_enabled, rename_enabled, auto_select, dest_index, episode_match, tmdb_id=tmdb_id, imdb_id=imdb_id, tvdb_id=tvdb_id, season_number=season_number, episode_number=episode_number, is_anime_show=is_anime_show, force_extra=force_extra)
>>>>>>> 0bde88a2
    else:
        dest_file, tmdb_id = process_movie(src_file, root, file, dest_dir, actual_dir, tmdb_folder_id_enabled, rename_enabled, auto_select, dest_index, tmdb_id=tmdb_id, imdb_id=imdb_id)

    # Check if the file should be considered an extra based on size
    if skip_extras_folder and is_file_extra(file, src_file) and not force_extra:
        log_message(f"Skipping extras file: {file} based on size", level="DEBUG")
        return

    if dest_file is None:
        log_message(f"Destination file path is None for {file}. Skipping.", level="WARNING")
        return

    os.makedirs(os.path.dirname(dest_file), exist_ok=True)

    # Check if symlink already exists
    if os.path.islink(dest_file):
        existing_src = os.readlink(dest_file)
        if existing_src == src_file:
            log_message(f"Symlink already exists and is correct: {dest_file} -> {src_file}", level="INFO")
            save_processed_file(src_file, dest_file, tmdb_id)
            return
        else:
            log_message(f"Updating existing symlink: {dest_file} -> {src_file} (was: {existing_src})", level="INFO")
            os.remove(dest_file)

    if os.path.exists(dest_file) and not os.path.islink(dest_file):
        log_message(f"File already exists at destination: {os.path.basename(dest_file)}", level="INFO")
        return

    # Create symlink
    try:
        os.symlink(src_file, dest_file)
        log_message(f"Created symlink: {dest_file} -> {src_file}", level="INFO")
        log_message(f"Processed file: {src_file} to {dest_file}", level="INFO")
        save_processed_file(src_file, dest_file, tmdb_id, season_number)

        if plex_update() and plex_token():
            update_plex_after_symlink(dest_file)

        return (dest_file, True, src_file)

    except FileExistsError:
        log_message(f"File already exists: {dest_file}. Skipping symlink creation.", level="WARNING")
    except OSError as e:
        log_message(f"Error creating symlink for {src_file}: {e}", level="ERROR")
    except Exception as e:
        error_message = f"Task failed with exception: {e}\n{traceback.format_exc()}"
        log_message(error_message, level="ERROR")

    return None

def create_symlinks(src_dirs, dest_dir, auto_select=False, single_path=None, force=False, mode='create', tmdb_id=None, imdb_id=None, tvdb_id=None, force_show=False, force_movie=False, season_number=None, episode_number=None, force_extra=False):
    global log_imported_db
    print(force_extra)
    os.makedirs(dest_dir, exist_ok=True)
    tmdb_folder_id_enabled = is_tmdb_folder_id_enabled()
    rename_enabled = is_rename_enabled()
    skip_extras_folder = is_skip_extras_folder_enabled()
    imdb_structure_id_enabled = is_imdb_folder_id_enabled()

    # Initialize database if in monitor mode
    if mode == 'monitor' and not os.path.exists(PROCESS_DB):
        initialize_file_database()

    # Use single_path if provided
    if single_path:
        src_dirs = [single_path]

    # Load the record of processed files
    processed_files_log = load_processed_files()

    if auto_select:
        # Use thread pool for parallel processing when auto-select is enabled
        tasks = []
        with ThreadPoolExecutor(max_workers=cpu_count()) as executor:
            for src_dir in src_dirs:
                if os.path.isfile(src_dir):
                    src_file = src_dir
                    root = os.path.dirname(src_file)
                    file = os.path.basename(src_file)
                    actual_dir = os.path.basename(root)

                    # Get appropriate destination index based on mode
                    dest_index = (get_dest_index_from_db() if mode == 'monitor'
                                else build_dest_index(dest_dir))

                    args = (src_file, root, file, dest_dir, actual_dir, tmdb_folder_id_enabled, rename_enabled, auto_select, dest_index, tmdb_id, imdb_id, tvdb_id, force_show, force_movie, season_number, episode_number, force_extra)
                    tasks.append(executor.submit(process_file, args, processed_files_log, force))
                else:
                    # Handle directory
                    actual_dir = os.path.basename(os.path.normpath(src_dir))
                    log_message(f"Scanning source directory: {src_dir} (actual: {actual_dir})", level="INFO")

                    # Get appropriate destination index based on mode
                    dest_index = (get_dest_index_from_db() if mode == 'monitor'
                                else build_dest_index(dest_dir))

                    for root, _, files in os.walk(src_dir):
                        for file in files:
                            if error_event.is_set():
                                log_message("Stopping further processing due to an earlier error.", level="WARNING")
                                return

                            src_file = os.path.join(root, file)

                            # Check if the file is an extra based on the size
                            if skip_extras_folder and is_file_extra(file, src_file) and not force_extra:
                                log_message(f"Skipping extras file: {file}", level="DEBUG")
                                continue

                            if mode == 'create' and src_file in processed_files_log and not force:
                                continue

                            args = (src_file, root, file, dest_dir, actual_dir, tmdb_folder_id_enabled, rename_enabled, auto_select, dest_index, tmdb_id, imdb_id, tvdb_id, force_show, force_movie, season_number, episode_number, force_extra)
                            tasks.append(executor.submit(process_file, args, processed_files_log, force))

            # Process completed tasks
            for task in as_completed(tasks):
                if error_event.is_set():
                    log_message("Error detected during task execution. Stopping all tasks.", level="WARNING")
                    return

                try:
                    result = task.result()
                    if result and isinstance(result, tuple) and len(result) == 3:
                        dest_file, is_symlink, target_path = result
                        if mode == 'monitor':
                            update_single_file_index(dest_file, is_symlink, target_path)
                except Exception as e:
                    log_message(f"Error processing task: {str(e)}", level="ERROR")
    else:
        # Process sequentially when auto-select is disabled
        for src_dir in src_dirs:
            if error_event.is_set():
                log_message("Stopping further processing due to an earlier error.", level="WARNING")
                return

            try:
                if os.path.isfile(src_dir):
                    src_file = src_dir
                    root = os.path.dirname(src_file)
                    file = os.path.basename(src_file)
                    actual_dir = os.path.basename(root)

                    # Get appropriate destination index based on mode
                    dest_index = (get_dest_index_from_db() if mode == 'monitor'
                                else build_dest_index(dest_dir))

                    args = (src_file, root, file, dest_dir, actual_dir, tmdb_folder_id_enabled, rename_enabled, auto_select, dest_index, tmdb_id, imdb_id, tvdb_id, force_show, force_movie, season_number, episode_number, force_extra)
                    result = process_file(args, processed_files_log, force)

                    if result and isinstance(result, tuple) and len(result) == 3:
                        dest_file, is_symlink, target_path = result
                        if mode == 'monitor':
                            update_single_file_index(dest_file, is_symlink, target_path)
                else:
                    # Handle directory
                    actual_dir = os.path.basename(os.path.normpath(src_dir))
                    log_message(f"Scanning source directory: {src_dir} (actual: {actual_dir})", level="INFO")

                    # Get appropriate destination index based on mode
                    dest_index = (get_dest_index_from_db() if mode == 'monitor'
                                else build_dest_index(dest_dir))

                    for root, _, files in os.walk(src_dir):
                        for file in files:
                            if error_event.is_set():
                                log_message("Stopping further processing due to an earlier error.", level="WARNING")
                                return

                            src_file = os.path.join(root, file)

                            # Check if the file is an extra based on the size
                            if skip_extras_folder and is_file_extra(file, src_file):
                                log_message(f"Skipping extras file: {file}", level="DEBUG")
                                continue

                            if mode == 'create' and src_file in processed_files_log and not force:
                                continue

                            args = (src_file, root, file, dest_dir, actual_dir, tmdb_folder_id_enabled, rename_enabled, auto_select, dest_index, tmdb_id, imdb_id, tvdb_id, force_show, force_movie, season_number, episode_number, force_extra)
                            result = process_file(args, processed_files_log, force)

                            if result and isinstance(result, tuple) and len(result) == 3:
                                dest_file, is_symlink, target_path = result
                                if mode == 'monitor':
                                    update_single_file_index(dest_file, is_symlink, target_path)
            except Exception as e:
                log_message(f"Error processing directory {src_dir}: {str(e)}", level="ERROR")<|MERGE_RESOLUTION|>--- conflicted
+++ resolved
@@ -120,13 +120,8 @@
             log_message(f"Processing as show based on anime pattern: {src_file}", level="DEBUG")
 
     # Determine whether to process as show or movie
-<<<<<<< HEAD
-    if is_show:
-        dest_file, tmdb_id, season_number = process_show(src_file, root, file, dest_dir, actual_dir, tmdb_folder_id_enabled, rename_enabled, auto_select, dest_index, episode_match, tmdb_id=tmdb_id, imdb_id=imdb_id, tvdb_id=tvdb_id, season_number=season_number, episode_number=episode_number)
-=======
     if is_show or is_anime_show:
-        dest_file = process_show(src_file, root, file, dest_dir, actual_dir, tmdb_folder_id_enabled, rename_enabled, auto_select, dest_index, episode_match, tmdb_id=tmdb_id, imdb_id=imdb_id, tvdb_id=tvdb_id, season_number=season_number, episode_number=episode_number, is_anime_show=is_anime_show, force_extra=force_extra)
->>>>>>> 0bde88a2
+        dest_file, tmdb_id, season_number = process_show(src_file, root, file, dest_dir, actual_dir, tmdb_folder_id_enabled, rename_enabled, auto_select, dest_index, episode_match, tmdb_id=tmdb_id, imdb_id=imdb_id, tvdb_id=tvdb_id, season_number=season_number, episode_number=episode_number, is_anime_show=is_anime_show, force_extra=force_extra)
     else:
         dest_file, tmdb_id = process_movie(src_file, root, file, dest_dir, actual_dir, tmdb_folder_id_enabled, rename_enabled, auto_select, dest_index, tmdb_id=tmdb_id, imdb_id=imdb_id)
 
